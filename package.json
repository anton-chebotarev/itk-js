--- conflicted
+++ resolved
@@ -46,11 +46,7 @@
   },
   "dependencies": {
     "browserfs": "^1.0.0",
-<<<<<<< HEAD
-    "system-register-loader": "^0.1.6"
-=======
     "system-register-loader": "^0.2.1"
->>>>>>> 76afc421
   },
   "standard": {
     "ignore": [
